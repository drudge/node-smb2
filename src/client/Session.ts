--- conflicted
+++ resolved
@@ -3,11 +3,7 @@
 import { EventEmitter } from "events";
 import Dialect from "../protocol/smb2/Dialect";
 import Header from "../protocol/smb2/Header";
-<<<<<<< HEAD
 import { generateGuid } from "../protocol/util";
-=======
-import * as util from "../protocol/util";
->>>>>>> fcf29444
 import * as ntlmUtil from "../protocol/ntlm/util";
 import PacketType from "../protocol/smb2/PacketType";
 
@@ -70,7 +66,6 @@
   async authenticate(options: AuthenticateOptions) {
     if (this.authenticated) return;
 
-<<<<<<< HEAD
     try {
       await this.request({
         type: PacketType.Negotiate
@@ -113,34 +108,6 @@
       // Clean way to handle sharing violation specifically
       if (error.header && error.header.status === 0xc0000043) {
         throw new Error("Sharing violation error during authentication. The share may be in use by another process.");
-=======
-    await this.request({
-      type: PacketType.Negotiate
-    }, {
-      dialects: [
-        Dialect.Smb202,
-        Dialect.Smb210
-      ],
-      clientGuid: util.generateGuid()
-    });
-    const sessionSetupResponse = await this.request(
-      { type: PacketType.SessionSetup },
-      { buffer: ntlmUtil.encodeNegotiationMessage(this.client.host, options.domain) }
-    );
-    this._id = sessionSetupResponse.header.sessionId;
-
-    const nonce = ntlmUtil.decodeChallengeMessage(sessionSetupResponse.body.buffer as Buffer);
-    await this.request(
-      { type: PacketType.SessionSetup },
-      {
-        buffer: ntlmUtil.encodeAuthenticationMessage(
-          options.username,
-          this.client.host,
-          options.domain,
-          nonce,
-          options.password
-        )
->>>>>>> fcf29444
       }
       throw error; // Rethrow other errors
     }
